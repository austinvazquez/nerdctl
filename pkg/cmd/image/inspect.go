/*
   Copyright The containerd Authors.

   Licensed under the Apache License, Version 2.0 (the "License");
   you may not use this file except in compliance with the License.
   You may obtain a copy of the License at

       http://www.apache.org/licenses/LICENSE-2.0

   Unless required by applicable law or agreed to in writing, software
   distributed under the License is distributed on an "AS IS" BASIS,
   WITHOUT WARRANTIES OR CONDITIONS OF ANY KIND, either express or implied.
   See the License for the specific language governing permissions and
   limitations under the License.
*/

package image

import (
	"context"
	"fmt"
	"regexp"
	"strings"
	"time"

	containerd "github.com/containerd/containerd/v2/client"
	"github.com/containerd/containerd/v2/core/images"
	"github.com/containerd/log"

	"github.com/containerd/nerdctl/v2/pkg/api/types"
	"github.com/containerd/nerdctl/v2/pkg/containerdutil"
	"github.com/containerd/nerdctl/v2/pkg/formatter"
	"github.com/containerd/nerdctl/v2/pkg/imageinspector"
	"github.com/containerd/nerdctl/v2/pkg/inspecttypes/dockercompat"
	"github.com/containerd/nerdctl/v2/pkg/referenceutil"
)

func inspectIdentifier(ctx context.Context, client *containerd.Client, identifier string) ([]images.Image, string, string, error) {
	// Figure out what we have here - digest, tag, name
	parsedReference, err := referenceutil.Parse(identifier)
	if err != nil {
		return nil, "", "", err
	}
	digest := ""
	if parsedReference.Digest != "" {
		digest = parsedReference.Digest.String()
	}
	name := parsedReference.Name()
	tag := parsedReference.Tag

	// Initialize filters
	var filters []string
	// This will hold the final image list, if any
	var imageList []images.Image

	// No digest in the request? Then assume it is a name
	if digest == "" {
		filters = []string{fmt.Sprintf("name==%s:%s", name, tag)}
		// Query it
		imageList, err = client.ImageService().List(ctx, filters...)
		if err != nil {
			return nil, "", "", fmt.Errorf("containerd image service failed: %w", err)
		}
		// Nothing? Then it could be a short id (aka truncated digest) - we are going to use this
		if len(imageList) == 0 {
			digest = fmt.Sprintf("sha256:%s.*", regexp.QuoteMeta(strings.TrimPrefix(identifier, "sha256:")))
			name = ""
			tag = ""
		} else {
			// Otherwise, we found one by name. Get the digest from it.
			digest = imageList[0].Target.Digest.String()
		}
	}

	// At this point, we DO have a digest (or short id), so, that is what we are retrieving
	filters = []string{fmt.Sprintf("target.digest~=^%s$", digest)}
	imageList, err = client.ImageService().List(ctx, filters...)
	if err != nil {
		return nil, "", "", fmt.Errorf("containerd image service failed: %w", err)
	}

	// TODO: docker does allow retrieving images by Id, so implement as a last ditch effort (probably look-up the store)

	// Return the list we found, along with normalized name and tag
	return imageList, name, tag, nil
}

// Inspect prints detailed information of each image in `images`.
func Inspect(ctx context.Context, client *containerd.Client, identifiers []string, options types.ImageInspectOptions) error {
	// Verify we have a valid mode
	// TODO: move this out of here, to Cobra command line arg validation
	if options.Mode != "native" && options.Mode != "dockercompat" {
		return fmt.Errorf("unknown mode %q", options.Mode)
	}
	// Set a timeout
	ctx, cancel := context.WithTimeout(ctx, 5*time.Second)
	defer cancel()

	// Will hold the final answers
	var errs []string
	var entries []interface{}

	snapshotter := containerdutil.SnapshotService(client, options.GOptions.Snapshotter)
	// We have to query per provided identifier, as we need to post-process results for the case name + digest
	for _, identifier := range identifiers {
		candidateImageList, requestedName, requestedTag, err := inspectIdentifier(ctx, client, identifier)
		if err != nil {
<<<<<<< HEAD
			errs = append(errs, fmt.Sprintf("invalid reference format '%s'", identifier))
=======
			errs = append(errs, fmt.Sprintf("invalid reference format: %s", identifier))
>>>>>>> 58fb7731
			continue
		}

		var validatedImage *dockercompat.Image
		var repoTags []string
		var repoDigests []string

		// Go through the candidates
		for _, candidateImage := range candidateImageList {
			// Inspect the image
			candidateNativeImage, err := imageinspector.Inspect(ctx, client, candidateImage, snapshotter)
			if err != nil {
				log.G(ctx).WithError(err).WithField("name", candidateImage.Name).Error("failure inspecting image")
				continue
			}

			// If native, we just add everything in there and that's it
			if options.Mode == "native" {
				entries = append(entries, candidateNativeImage)
				continue
			}

			// If dockercompat: does the candidate have a name? Get it if so
			parsedReference, err := referenceutil.Parse(candidateNativeImage.Image.Name)
			if err != nil {
				log.G(ctx).WithError(err).WithField("name", candidateNativeImage.Image.Name).Error("the found image has an unparsable name")
				continue
			}

			// If we were ALSO asked for a specific name on top of the digest, we need to make sure we keep only the image with that name
			if requestedName != "" {
				// If the candidate did not have a name, then we should ignore this one and continue
				if parsedReference.Name() == "" {
					continue
				}

				// Otherwise, the candidate has a name. If it is the one we want, store it and continue, otherwise, fall through
				candidateTag := parsedReference.Tag
				// If the name had a digest, an empty tag is not normalized to latest, so, account for that here
				if requestedTag == "" {
					requestedTag = "latest"
				}
				if parsedReference.Name() == requestedName && candidateTag == requestedTag {
					validatedImage, err = dockercompat.ImageFromNative(candidateNativeImage)
					if err != nil {
						log.G(ctx).WithError(err).WithField("name", candidateNativeImage.Image.Name).Error("could not get a docker compat version of the native image")
					}
					continue
				}
			} else if validatedImage == nil {
				// Alternatively, we got a request by digest only, so, if we do not know about it already, store it and continue
				validatedImage, err = dockercompat.ImageFromNative(candidateNativeImage)
				if err != nil {
					log.G(ctx).WithError(err).WithField("name", candidateNativeImage.Image.Name).Error("could not get a docker compat version of the native image")
				}
				continue
			}

			// Fallthrough cases:
			// - we got a request by digest, but we already had the image stored
			// - we got a request by name, and the name of the candidate did not match the requested name
			// Now, check if the candidate has a name - if it does, populate repoTags and repoDigests
			if parsedReference.Name() != "" {
				tag := parsedReference.Tag
				if tag == "" {
					tag = "latest"
				}
				repoTags = append(repoTags, fmt.Sprintf("%s:%s", parsedReference.FamiliarName(), tag))
				repoDigests = append(repoDigests, fmt.Sprintf("%s@%s", parsedReference.FamiliarName(), candidateImage.Target.Digest.String()))
			}
		}

		// Done iterating through candidates. Did we find anything that matches?
		if validatedImage != nil {
			// Then slap in the repoTags and repoDigests we found from the other candidates
			validatedImage.RepoTags = append(validatedImage.RepoTags, repoTags...)
			validatedImage.RepoDigests = append(validatedImage.RepoDigests, repoDigests...)
			// Store our image
			// foundImages[validatedDigest] = validatedImage
			entries = append(entries, validatedImage)
		} else {
<<<<<<< HEAD
			errs = append(errs, fmt.Sprintf("no such image '%s'", identifier))
=======
			errs = append(errs, fmt.Sprintf("no such image: %s", identifier))
>>>>>>> 58fb7731
		}
	}

	// Display
	if len(entries) > 0 {
		if formatErr := formatter.FormatSlice(options.Format, options.Stdout, entries); formatErr != nil {
			log.G(ctx).Error(formatErr)
		}
	}

	if len(errs) > 0 {
		return fmt.Errorf("%d errors:\n%s", len(errs), strings.Join(errs, "\n"))
	}

	return nil
}<|MERGE_RESOLUTION|>--- conflicted
+++ resolved
@@ -105,11 +105,7 @@
 	for _, identifier := range identifiers {
 		candidateImageList, requestedName, requestedTag, err := inspectIdentifier(ctx, client, identifier)
 		if err != nil {
-<<<<<<< HEAD
-			errs = append(errs, fmt.Sprintf("invalid reference format '%s'", identifier))
-=======
 			errs = append(errs, fmt.Sprintf("invalid reference format: %s", identifier))
->>>>>>> 58fb7731
 			continue
 		}
 
@@ -191,11 +187,7 @@
 			// foundImages[validatedDigest] = validatedImage
 			entries = append(entries, validatedImage)
 		} else {
-<<<<<<< HEAD
-			errs = append(errs, fmt.Sprintf("no such image '%s'", identifier))
-=======
 			errs = append(errs, fmt.Sprintf("no such image: %s", identifier))
->>>>>>> 58fb7731
 		}
 	}
 
